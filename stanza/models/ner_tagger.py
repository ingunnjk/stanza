--- conflicted
+++ resolved
@@ -120,7 +120,6 @@
         logger.warning('Finetune is ON. Using model from "{}"'.format(model_file))
         _, trainer, vocab = load_model(args, model_file)
     else:
-<<<<<<< HEAD
         if args['finetune']:
             logger.warning('Finetune is set to true but model file is not found. Continuing with training from scratch.')
 
@@ -134,23 +133,10 @@
 
         if args['charlm']:
             if args['charlm_shorthand'] is None:
-                logger.info("CharLM Shorthand is required for loading pretrained CharLM model...")
-                sys.exit(0)
-            logger.info('Use pretrained contextualized char embedding')
+                raise ValueError("CharLM Shorthand is required for loading pretrained CharLM model...")
+            logger.info('Using pretrained contextualized char embedding')
             args['charlm_forward_file'] = '{}/{}_forward_charlm.pt'.format(args['charlm_save_dir'], args['charlm_shorthand'])
             args['charlm_backward_file'] = '{}/{}_backward_charlm.pt'.format(args['charlm_save_dir'], args['charlm_shorthand'])
-=======
-        vec_file = args['wordvec_file']
-    # do not save pretrained embeddings individually
-    pretrain = Pretrain(None, vec_file, args['pretrain_max_vocab'], save_to_file=False)
-
-    if args['charlm']:
-        if args['charlm_shorthand'] is None: 
-            raise ValueError("CharLM Shorthand is required for loading pretrained CharLM model...")
-        logger.info('Using pretrained contextualized char embedding')
-        args['charlm_forward_file'] = '{}/{}_forward_charlm.pt'.format(args['charlm_save_dir'], args['charlm_shorthand'])
-        args['charlm_backward_file'] = '{}/{}_backward_charlm.pt'.format(args['charlm_save_dir'], args['charlm_shorthand'])
->>>>>>> 0b9b353e
 
     # load data
     logger.info("Loading data with batch size {}...".format(args['batch_size']))
